--- conflicted
+++ resolved
@@ -12,10 +12,6 @@
 use seshat::Database;
 use tauri::tray::{MouseButton, MouseButtonState, TrayIconBuilder, TrayIconEvent};
 use tauri::Manager;
-<<<<<<< HEAD
-=======
-use tauri_plugin_deep_link::DeepLinkExt;
->>>>>>> a2dd191f
 
 /// A state shared on Tauri.
 #[derive(Clone)]
@@ -65,11 +61,7 @@
 
 #[cfg_attr(mobile, tauri::mobile_entry_point)]
 pub fn run() {
-<<<<<<< HEAD
-    let mut builder = tauri::Builder::default();
-=======
     let mut builder = tauri::Builder::default().plugin(tauri_plugin_shell::init());
->>>>>>> a2dd191f
 
     // Instanciate single instance plugin, with focus on the main window
     #[cfg(desktop)]
